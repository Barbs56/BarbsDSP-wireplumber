/* WirePlumber
 *
 * Copyright © 2022 Collabora Ltd.
 *    @author Julian Bouzas <julian.bouzas@collabora.com>
 *
 * SPDX-License-Identifier: MIT
 */

#include "spa-json.h"
#include "log.h"

#include <spa/utils/defs.h>
#include <spa/utils/json.h>

WP_DEFINE_LOCAL_LOG_TOPIC ("wp-spa-json")

#define WP_SPA_JSON_STRING_INIT_SIZE 64
#define WP_SPA_JSON_BUILDER_INIT_SIZE 64

/*! \defgroup wpspajson WpSpaJson */
/*!
 * \struct WpSpaJson
 */
/*!
 * \struct WpSpaJsonBuilder
 */
/*!
 * \struct WpSpaJsonParser
 */

static void
builder_add_formatted (WpSpaJsonBuilder *self, const gchar *fmt, ...)
    G_GNUC_PRINTF (2, 3);

static WpSpaJsonBuilder *
wp_spa_json_builder_new_formatted (const gchar *fmt, ...)
    G_GNUC_PRINTF (1, 2);

enum {
  FLAG_NO_OWNERSHIP = (1 << 0),
};

struct _WpSpaJson
{
  grefcount ref;
  guint32 flags;

  /* only used if FLAG_NO_OWNERSHIP is not set */
  WpSpaJsonBuilder *builder;

  /* not used if constructed with _new_wrap() */
  struct spa_json json_data;

  /* json data */
  gchar *data;
  size_t size;
  struct spa_json *json;
};

G_DEFINE_BOXED_TYPE (WpSpaJson, wp_spa_json, wp_spa_json_ref, wp_spa_json_unref)

struct _WpSpaJsonBuilder
{
  gboolean add_separator;
  gchar *data;
  size_t size;
  size_t max_size;
};

G_DEFINE_BOXED_TYPE (WpSpaJsonBuilder, wp_spa_json_builder,
    wp_spa_json_builder_ref, wp_spa_json_builder_unref)

struct _WpSpaJsonParser
{
  WpSpaJson *json;
  struct spa_json data[2];
  struct spa_json *pos;
  struct spa_json curr;
};

G_DEFINE_BOXED_TYPE (WpSpaJsonParser, wp_spa_json_parser,
    wp_spa_json_parser_ref, wp_spa_json_parser_unref)

/*!
 * \brief Increases the reference count of a spa json object
 * \ingroup wpspajson
 * \param self a spa json object
 * \returns (transfer full): \a self with an additional reference count on it
 */
WpSpaJson *
wp_spa_json_ref (WpSpaJson *self)
{
  g_ref_count_inc (&self->ref);
  return self;
}

static void
wp_spa_json_free (WpSpaJson *self)
{
  g_clear_pointer (&self->builder, wp_spa_json_builder_unref);
  g_slice_free (WpSpaJson, self);
}

/*!
 * \brief Decreases the reference count on \a self and frees it when the ref
 * count reaches zero.
 * \ingroup wpspajson
 * \param self (transfer full): a spa json object
 */
void
wp_spa_json_unref (WpSpaJson *self)
{
  if (g_ref_count_dec (&self->ref))
    wp_spa_json_free (self);
}

static WpSpaJsonBuilder *
wp_spa_json_builder_new (const gchar *data, size_t size)
{
  WpSpaJsonBuilder *self = g_rc_box_new0 (WpSpaJsonBuilder);
  self->add_separator = FALSE;
  self->data = g_new0 (gchar, size + 1);
  self->max_size = size;
  memcpy (self->data, data, size),
  self->data[size] = '\0';
  self->size = size;
  return self;
}

static WpSpaJsonBuilder *
wp_spa_json_builder_new_empty (size_t size)
{
  WpSpaJsonBuilder *self = g_rc_box_new0 (WpSpaJsonBuilder);
  self->add_separator = FALSE;
  self->data = g_new0 (gchar, size + 1);
  self->max_size = size;
  self->data[0] = '\0';
  self->size = 0;
  return self;
}

static WpSpaJsonBuilder *
wp_spa_json_builder_new_formatted (const gchar *fmt, ...)
{
  va_list args;
  WpSpaJsonBuilder *self = g_rc_box_new0 (WpSpaJsonBuilder);
  self->add_separator = FALSE;
  va_start (args, fmt);
  self->data = g_strdup_vprintf (fmt, args);
  va_end (args);
  self->size = strlen (self->data);
  self->max_size = self->size;
  return self;
}

static WpSpaJson *
wp_spa_json_new_from_builder (WpSpaJsonBuilder *builder)
{
  WpSpaJson *self = g_slice_new0 (WpSpaJson);
  g_ref_count_init (&self->ref);
  self->flags = 0;
  self->builder = builder;
  self->data = builder->data;
  self->size = builder->size;
  spa_json_init (&self->json_data, self->data, self->size);
  self->json = &self->json_data;
  return self;
}

static WpSpaJson *
wp_spa_json_new (const gchar *data, size_t size)
{
  return wp_spa_json_new_from_builder (wp_spa_json_builder_new (data, size));
}

/*!
 * \brief Constructs a new WpSpaJson from a JSON string.
 *
 * \ingroup wpspajson
 * \param json_str a JSON string
 * \returns a new WpSpaJson that references the data in \a json_str. \a json_str
 *   is not copied, so it needs to stay alive.
 */
WpSpaJson *
wp_spa_json_new_from_string (const gchar *json_str)
{
  return wp_spa_json_new_from_stringn(json_str, strlen (json_str));
}

/*!
 * \brief Constructs a new WpSpaJson from a JSON string with specific length.
 *
 * \ingroup wpspajson
 * \param json_str a JSON string
 * \param len the specific length of the string
 * \returns a new WpSpaJson that references the data in \a json_str. \a json_str
 *   is not copied, so it needs to stay alive.
 */
WpSpaJson *
wp_spa_json_new_from_stringn (const gchar *json_str, size_t len)
{
  WpSpaJson *self = g_slice_new0 (WpSpaJson);
  g_ref_count_init (&self->ref);
  self->flags = FLAG_NO_OWNERSHIP;
  spa_json_init (&self->json_data, json_str, len);
  self->builder = NULL;
  self->data = (gchar *)self->json_data.cur;
  self->size = self->json_data.end - self->json_data.cur;
  self->json = &self->json_data;
  return self;
}

/*!
 * \brief Constructs a new WpSpaJson that wraps the given `spa_json`.
 *
 * \ingroup wpspajson
 * \param json a spa_json
 * \returns a new WpSpaJson that references the data in \a json. \a json is not
 *   copied, so it needs to stay alive.
 */
WpSpaJson *
wp_spa_json_new_wrap (struct spa_json *json)
{
  WpSpaJson *self = g_slice_new0 (WpSpaJson);
  g_ref_count_init (&self->ref);
  self->flags = FLAG_NO_OWNERSHIP;
  self->builder = NULL;
  self->data = (gchar *)json->cur;
  self->size = json->end - json->cur;
  self->json = json;
  return self;
}

/*!
 * \brief Converts a WpSpaJson pointer to a `struct spa_json` one, for use with
 * native pipewire & spa functions. The returned pointer is owned by WpSpaJson
 * and may not be modified or freed.
 *
 * \ingroup wpspajson
 * \param self a spa json object
 * \returns a const pointer to the underlying spa_json structure
 */
const struct spa_json *
wp_spa_json_get_spa_json (const WpSpaJson *self)
{
  return self->json;
}

/*!
 * \brief Returns the json data
 *
 * \ingroup wpspajson
 * \param self a spa json object
 * \returns a const pointer to the json data
 */
const gchar *
wp_spa_json_get_data (const WpSpaJson *self)
{
  return self->data;
}

/*!
 * \brief Returns the json data size
 *
 * \ingroup wpspajson
 * \param self a spa json object
 * \returns the json data size
 */
size_t
wp_spa_json_get_size (const WpSpaJson *self)
{
  return self->size;
}

/*!
 * \brief Returns a newly allocated json string with length matching the size
 *
 * \ingroup wpspajson
 * \param self a spa json object
 * \returns (transfer full): the json string with length matching the size
 * \since 0.4.11
 */
gchar *
wp_spa_json_to_string (const WpSpaJson *self)
{
  return g_strndup (self->data, self->size);
}

/*!
 * \brief Copies a spa json object
 *
 * \ingroup wpspajson
 * \param other a spa json object
 * \returns (transfer full): The newly copied spa json
 */
WpSpaJson *
wp_spa_json_copy (WpSpaJson *other)
{
  g_return_val_if_fail (other, NULL);
  g_return_val_if_fail (other->json, NULL);
  return wp_spa_json_new (other->data, other->size);
}

/*!
 * \brief Checks if the json is the unique owner of its data or not
 *
 * \ingroup wpspajson
 * \param self a spa json object
 * \returns TRUE if the json owns the data, FALSE otherwise.
 */
gboolean
wp_spa_json_is_unique_owner (WpSpaJson *self)
{
  return g_ref_count_compare (&self->ref, 1) &&
      !(self->flags & FLAG_NO_OWNERSHIP);
}

/*!
 * \brief If \a self is not uniquely owned already, then it is unrefed and a
 * copy of it is returned instead. You should always consider \a self as unsafe
 * to use after this call and you should use the returned object instead.
 *
 * \ingroup wpspajson
 * \param self (transfer full): a spa json object
 * \returns (transfer full): the uniquely owned spa json object which may or may
 * not be the same as \a self.
 */
WpSpaJson *
wp_spa_json_ensure_unique_owner (WpSpaJson *self)
{
  WpSpaJson *copy = NULL;

  if (wp_spa_json_is_unique_owner (self))
    return self;

  copy = wp_spa_json_copy (self);
  wp_spa_json_unref (self);
  return copy;
}

/*!
 * \brief Creates a spa json of type NULL
 * \ingroup wpspajson
 * \returns (transfer full): The new spa json
 */
WpSpaJson *
wp_spa_json_new_null (void)
{
  return wp_spa_json_new_from_builder (
      wp_spa_json_builder_new_formatted ("%s", "null"));
}

/*!
 * \brief Creates a spa json of type boolean
 *
 * \ingroup wpspajson
 * \param value the boolean value
 * \returns (transfer full): The new spa json
 */
WpSpaJson *
wp_spa_json_new_boolean (gboolean value)
{
  return wp_spa_json_new_from_builder (
      wp_spa_json_builder_new_formatted ("%s", value ? "true" : "false"));
}

/*!
 * \brief Creates a spa json of type int
 *
 * \ingroup wpspajson
 * \param value the int value
 * \returns (transfer full): The new spa json
 */
WpSpaJson *
wp_spa_json_new_int (gint value)
{
  return wp_spa_json_new_from_builder (
      wp_spa_json_builder_new_formatted ("%d", value));
}

/*!
 * \brief Creates a spa json of type float
 *
 * \ingroup wpspajson
 * \param value the float value
 * \returns (transfer full): The new spa json
 */
WpSpaJson *
wp_spa_json_new_float (float value)
{
  return wp_spa_json_new_from_builder (
      wp_spa_json_builder_new_formatted ("%.6f", value));
}

static void
ensure_allocated_max_size (WpSpaJsonBuilder *self, size_t size)
{
  size_t new_size = self->size + size + 1;  /* '\0' because of vsnprintf */
  if (new_size > self->max_size) {
    size_t next_size = new_size * 2;
    self->data = g_realloc (self->data, next_size);
    self->max_size = next_size;
  }
}

/*!
 * \brief Creates a spa json of type string
 *
 * \ingroup wpspajson
 * \param value the string value
 * \returns (transfer full): The new spa json
 */
WpSpaJson *
wp_spa_json_new_string (const gchar *value)
{
  WpSpaJsonBuilder *b = wp_spa_json_builder_new_empty (strlen (value));
  size_t enc_size = spa_json_encode_string (b->data + b->size,
      b->max_size - b->size, value);
  if (enc_size + 1 > b->max_size - b->size) {
    ensure_allocated_max_size (b, enc_size);
    enc_size = spa_json_encode_string (b->data + b->size,
        b->max_size - b->size, value);
    g_assert (enc_size < b->max_size - b->size);
  }
  b->size += enc_size;
  return wp_spa_json_new_from_builder (b);
}

/* Args is not a pointer in some architectures, so this needs to be a macro to
 * avoid args being copied */
#define wp_spa_json_builder_add_value(self,fmt,args)                           \
do {                                                                           \
  switch (*fmt) {                                                              \
    case 'n':                                                                  \
      wp_spa_json_builder_add_null (self);                                     \
      break;                                                                   \
    case 'b':                                                                  \
      wp_spa_json_builder_add_boolean (self, va_arg(args, gboolean));          \
      break;                                                                   \
    case 'i':                                                                  \
      wp_spa_json_builder_add_int (self, va_arg(args, gint));                  \
      break;                                                                   \
    case 'f':                                                                  \
      wp_spa_json_builder_add_float (self, (float)va_arg(args, double));       \
      break;                                                                   \
    case 's':                                                                  \
      wp_spa_json_builder_add_string (self, va_arg(args, const gchar *));      \
      break;                                                                   \
    case 'J':                                                                  \
      wp_spa_json_builder_add_json (self, va_arg(args, WpSpaJson *));          \
      break;                                                                   \
    default:                                                                   \
      break;                                                                   \
  }								               \
} while(false)

/*!
 * \brief Creates a spa json of type array
 *
 * \ingroup wpspajson
 * \param format (nullable): the first value format ("n", "b", "i", "f", "s" or "J")
 * \param ... a list of array types and values, followed by NULL
 * \returns (transfer full): The new spa json
 */
WpSpaJson *
wp_spa_json_new_array (const gchar *format, ...)
{
  va_list args;
  WpSpaJson *res;

  va_start (args, format);
  res = wp_spa_json_new_array_valist (format, args);
  va_end (args);
  return res;
}

/*!
 * \brief This is the `va_list` version of wp_spa_json_new_array()
 *
 * \ingroup wpspajson
 * \param format (nullable): the first value format ("n", "b", "i", "f", "s" or "J")
 * \param args the variable arguments passed to wp_spa_json_new_array()
 * \returns (transfer full): The new spa json
 */
WpSpaJson *
wp_spa_json_new_array_valist (const gchar *format, va_list args)
{
  g_autoptr (WpSpaJsonBuilder) b = wp_spa_json_builder_new_array ();

  if (!format)
    return wp_spa_json_builder_end (b);

  wp_spa_json_builder_add_value (b, format, args);
  wp_spa_json_builder_add_valist (b, args);
  return wp_spa_json_builder_end (b);
}

/*!
 * \brief Creates a spa json of type object
 *
 * \ingroup wpspajson
 * \param key (nullable): the first object property key
 * \param format (nullable): the first property format ("n", "b", "i", "f", "s" or "J")
 * \param ... a list of object properties and values, followed by NULL
 * \returns (transfer full): The new spa json
 */
WpSpaJson *
wp_spa_json_new_object (const gchar *key, const gchar *format, ...)
{
  va_list args;
  WpSpaJson *res;

  va_start (args, format);
  res = wp_spa_json_new_object_valist (key, format, args);
  va_end (args);
  return res;
}

/*!
 * \brief This is the `va_list` version of wp_spa_json_new_object()
 *
 * \ingroup wpspajson
 * \param key (nullable): the first object property key
 * \param format (nullable): the first property format ("n", "b", "i", "f", "s" or "J")
 * \param args the variable arguments passed to wp_spa_json_new_object()
 * \returns (transfer full): The new spa json
 */
WpSpaJson *
wp_spa_json_new_object_valist (const gchar *key, const gchar *format,
    va_list args)
{
  g_autoptr (WpSpaJsonBuilder) b = wp_spa_json_builder_new_object ();

  if (!key || !format)
    return wp_spa_json_builder_end (b);

  wp_spa_json_builder_add_property (b, key);
  wp_spa_json_builder_add_value (b, format, args);
  wp_spa_json_builder_add_valist (b, args);
  return wp_spa_json_builder_end (b);
}

/*!
 * \brief Checks wether the spa json is of type null or not
 *
 * \ingroup wpspajson
 * \param self the spa json object
 * \returns TRUE if it is of type null, FALSE otherwise
 */
gboolean
wp_spa_json_is_null (WpSpaJson *self)
{
  return spa_json_is_null (self->data, self->size);
}

/*!
 * \brief Checks wether the spa json is of type boolean or not
 *
 * \ingroup wpspajson
 * \param self the spa json object
 * \returns TRUE if it is of type boolean, FALSE otherwise
 */
gboolean
wp_spa_json_is_boolean (WpSpaJson *self)
{
  return spa_json_is_bool (self->data, self->size);
}

/*!
 * \brief Checks wether the spa json is of type int or not
 *
 * \ingroup wpspajson
 * \param self the spa json object
 * \returns TRUE if it is of type int, FALSE otherwise
 */
gboolean
wp_spa_json_is_int (WpSpaJson *self)
{
  return spa_json_is_int (self->data, self->size);
}

/*!
 * \brief Checks wether the spa json is of type float or not
 *
 * \ingroup wpspajson
 * \param self the spa json object
 * \returns TRUE if it is of type float, FALSE otherwise
 */
gboolean
wp_spa_json_is_float (WpSpaJson *self)
{
  return spa_json_is_float (self->data, self->size);
}

/*!
 * \brief Checks wether the spa json is of type string or not
 *
 * \ingroup wpspajson
 * \param self the spa json object
 * \returns TRUE if it is of type string, FALSE otherwise
 */
gboolean
wp_spa_json_is_string (WpSpaJson *self)
{
  return spa_json_is_string (self->data, self->size);
}

/*!
 * \brief Checks whether the spa json is of type array or not
 *
 * \ingroup wpspajson
 * \param self the spa json object
 * \returns TRUE if it is of type array, FALSE otherwise
 */
gboolean
wp_spa_json_is_array (WpSpaJson *self)
{
  return spa_json_is_array (self->data, self->size);
}

/*!
 * \brief Checks whether the spa json is of type container or not
 *
 * \ingroup wpspajson
 * \param self the spa json object
 * \returns TRUE if it is of type container, FALSE otherwise
 */
gboolean
wp_spa_json_is_container (WpSpaJson *self)
{
  return spa_json_is_container (self->data, self->size);
}

/*!
 * \brief Checks whether the spa json is of type object or not
 *
 * \ingroup wpspajson
 * \param self the spa json object
 * \returns TRUE if it is of type object, FALSE otherwise
 */
gboolean
wp_spa_json_is_object (WpSpaJson *self)
{
  return spa_json_is_object (self->data, self->size);
}

gboolean
wp_spa_json_parse_boolean_internal (const gchar *data, int len, gboolean *value)
{
  bool v = false;
  if (spa_json_parse_bool (data, len, &v) < 0)
    return FALSE;
  *value = v ? TRUE : FALSE;
  return TRUE;
}

/*!
 * \brief Parses the boolean value of a spa json object
 *
 * \ingroup wpspajson
 * \param self the spa json object
 * \param value (out): the boolean value
 * \returns TRUE if the value was obtained, FALSE otherwise
 */
gboolean
wp_spa_json_parse_boolean (WpSpaJson *self, gboolean *value)
{
  return wp_spa_json_parse_boolean_internal (self->data, self->size, value);
}

/*!
 * \brief Parses the int value of a spa json object
 *
 * \ingroup wpspajson
 * \param self the spa json object
 * \param value (out): the int value
 * \returns TRUE if the value was obtained, FALSE otherwise
 */
gboolean
wp_spa_json_parse_int (WpSpaJson *self, gint *value)
{
  return spa_json_parse_int (self->data, self->size, value) >= 0;
}

/*!
 * \brief Parses the float value of a spa json object
 *
 * \ingroup wpspajson
 * \param self the spa json object
 * \param value (out): the float value
 * \returns TRUE if the value was obtained, FALSE otherwise
 */
gboolean
wp_spa_json_parse_float (WpSpaJson *self, float *value)
{
  return spa_json_parse_float (self->data, self->size, value) >= 0;
}

static gchar *
wp_spa_json_parse_string_internal (const gchar *data, int len)
{
  gchar *res = g_new0 (gchar, len+1);
  if (res)
    spa_json_parse_string (data, len, res);
  return res;
}

/*!
 * \brief Parses the string value of a spa json object
 *
 * \ingroup wpspajson
 * \param self the spa json object
 * \returns (transfer full): The newly allocated parsed string
 */
gchar *
wp_spa_json_parse_string (WpSpaJson *self)
{
  return wp_spa_json_parse_string_internal (self->data, self->size);
}

/*!
 * \brief Parses the array types and values of a spa json object
 *
 * \ingroup wpspajson
 * \param self the spa json object
 * \param ... (out): the list of array types and values, followed by NULL
 * \returns TRUE if the types and values were obtained, FALSE otherwise
 */
gboolean
wp_spa_json_parse_array (WpSpaJson *self, ...)
{
  va_list args;
  gboolean res;
  va_start (args, self);
  res = wp_spa_json_parse_array_valist (self, args);
  va_end (args);
  return res;
}

/*!
 * \brief This is the `va_list` version of wp_spa_json_parse_array()
 *
 * \ingroup wpspajson
 * \param self the spa json object
 * \param args (out): the variable arguments passed to wp_spa_json_parse_array()
 * \returns TRUE if the types and values were obtained, FALSE otherwise
 */
gboolean
wp_spa_json_parse_array_valist (WpSpaJson *self, va_list args)
{
  g_autoptr (WpSpaJsonParser) p = wp_spa_json_parser_new_array (self);
  gboolean res = wp_spa_json_parser_get_valist (p, args);
  if (res)
    wp_spa_json_parser_end (p);
  return res;
}

/*!
 * \brief Parses the object properties and values of a spa json object
 *
 * \ingroup wpspajson
 * \param self the spa json object
 * \param ... (out): the list of object properties and values, followed by NULL
 * \returns TRUE if the properties and values were obtained, FALSE otherwise
 */
gboolean
wp_spa_json_parse_object (WpSpaJson *self, ...)
{
  va_list args;
  gboolean res;
  va_start (args, self);
  res = wp_spa_json_parse_object_valist (self, args);
  va_end (args);
  return res;
}

/*!
 * \brief This is the `va_list` version of wp_spa_json_parse_object()
 *
 * \ingroup wpspajson
 * \param self the spa json object
 * \param args (out): the variable arguments passed to wp_spa_json_parse_object()
 * \returns TRUE if the properties and values were obtained, FALSE otherwise
 */
gboolean
wp_spa_json_parse_object_valist (WpSpaJson *self, va_list args)
{
  g_autoptr (WpSpaJsonParser) p = wp_spa_json_parser_new_object (self);
  gboolean res = wp_spa_json_parser_get_valist (p, args);
  if (res)
    wp_spa_json_parser_end (p);
  return res;
}

/* Args is not a pointer in some architectures, so this needs to be a macro to
 * avoid args being copied */
#define wp_spa_json_parse_value(data,len,fmt,args)                             \
do {                                                                           \
  switch (*fmt) {                                                              \
    case 'n':                                                                  \
      if (!spa_json_is_null (data, len))                                       \
        return FALSE;                                                          \
      break;                                                                   \
    case 'b':                                                                  \
      if (!wp_spa_json_parse_boolean_internal (data, len,                      \
          va_arg(args, gboolean *)))                                           \
        return FALSE;                                                          \
      break;                                                                   \
    case 'i':                                                                  \
      if (spa_json_parse_int (data, len, va_arg(args, gint *)) < 0)            \
        return FALSE;                                                          \
      break;                                                                   \
    case 'f':                                                                  \
      if (spa_json_parse_float (data, len, va_arg(args, float *)) < 0)         \
        return FALSE;                                                          \
      break;                                                                   \
    case 's': {                                                                \
      gchar *str = wp_spa_json_parse_string_internal (data, len);              \
      if (!str)                                                                \
        return FALSE;                                                          \
      *va_arg(args, gchar **) = str;                                           \
      break;                                                                   \
    }                                                                          \
    case 'J': {                                                                \
      WpSpaJson *j = wp_spa_json_new (data, len);                              \
      if (!j)                                                                  \
        return FALSE;                                                          \
      *va_arg(args, WpSpaJson **) = j;                                         \
      break;                                                                   \
    }                                                                          \
    default:                                                                   \
      return FALSE;                                                            \
  }                                                                            \
} while(false)

/*!
 * \brief Parses the object property values of a spa json object
 *
 * \ingroup wpspajson
 * \param self the spa json object
 * \param ... the list of property names, formats and values, followed by NULL
 * \returns TRUE if the properties and values were obtained, FALSE otherwise
 */
gboolean
wp_spa_json_object_get (WpSpaJson *self, ...)
{
  va_list args;
  gboolean res;
  va_start (args, self);
  res = wp_spa_json_object_get_valist (self, args);
  va_end (args);
  return res;
}

/*!
 * \brief This is the `va_list` version of wp_spa_json_object_get()
 *
 * \ingroup wpspajson
 * \param self the spa json object
 * \param args the variable arguments passed to wp_spa_json_object_get()
 * \returns TRUE if the properties and values were obtained, FALSE otherwise
 */
gboolean
wp_spa_json_object_get_valist (WpSpaJson *self, va_list args)
{
  g_auto (GValue) item = G_VALUE_INIT;
  g_autoptr (WpIterator) it = NULL;
  const gchar *lookup_key = NULL;
  const gchar *lookup_fmt = NULL;

  g_return_val_if_fail (wp_spa_json_is_object (self), FALSE);

  lookup_key = va_arg(args, const gchar *);
  if (!lookup_key)
    return TRUE;
  lookup_fmt = va_arg(args, const gchar *);
  if (!lookup_fmt)
    return FALSE;

  it = wp_spa_json_new_iterator (self);
  for (; wp_iterator_next (it, &item); g_value_unset (&item)) {
    WpSpaJson *key = g_value_get_boxed (&item);
    g_autofree gchar *key_str = NULL;
    WpSpaJson *value = NULL;

    key_str = wp_spa_json_parse_string (key);
    g_return_val_if_fail (key_str, FALSE);

    g_value_unset (&item);
    if (!wp_iterator_next (it, &item))
      return FALSE;
    value = g_value_get_boxed (&item);

    if (g_strcmp0 (key_str, lookup_key) == 0) {
      wp_spa_json_parse_value (value->data, value->size, lookup_fmt, args);
      lookup_key = va_arg(args, const gchar *);
      if (!lookup_key)
        return TRUE;
      lookup_fmt = va_arg(args, const gchar *);
      if (!lookup_fmt)
        return FALSE;
      wp_iterator_reset (it);
    }
  }

  return FALSE;
}

/*!
 * \brief Increases the reference count of a spa json builder
 *
 * \ingroup wpspajson
 * \param self a spa json builder object
 * \returns (transfer full): \a self with an additional reference count on it
 */
WpSpaJsonBuilder *
wp_spa_json_builder_ref (WpSpaJsonBuilder *self)
{
  return (WpSpaJsonBuilder *) g_rc_box_acquire ((gpointer) self);
}

static void
wp_spa_json_builder_free (WpSpaJsonBuilder *self)
{
  g_clear_pointer (&self->data, g_free);
}

/*!
 * \brief Decreases the reference count on \a self and frees it when the ref
 * count reaches zero.
 *
 * \ingroup wpspajson
 * \param self (transfer full): a spa json builder object
 */
void
wp_spa_json_builder_unref (WpSpaJsonBuilder *self)
{
  g_rc_box_release_full (self, (GDestroyNotify) wp_spa_json_builder_free);
}

/*!
 * \brief Creates a spa json builder of type array
 *
 * \ingroup wpspajson
 * \returns (transfer full): the new spa json builder
 */
WpSpaJsonBuilder *
wp_spa_json_builder_new_array (void)
{
  WpSpaJsonBuilder *self = g_rc_box_new0 (WpSpaJsonBuilder);
  self->add_separator = FALSE;
  self->data = g_new0 (gchar, WP_SPA_JSON_BUILDER_INIT_SIZE);
  self->max_size = WP_SPA_JSON_BUILDER_INIT_SIZE;
  self->data[0] = '[';
  self->size = 1;
  return self;
}

/*!
 * \brief Creates a spa json builder of type object
 *
 * \ingroup wpspajson
 * \returns (transfer full): the new spa json builder
 */
WpSpaJsonBuilder *
wp_spa_json_builder_new_object (void)
{
  WpSpaJsonBuilder *self = g_rc_box_new0 (WpSpaJsonBuilder);
  self->add_separator = FALSE;
  self->data = g_new0 (gchar, WP_SPA_JSON_BUILDER_INIT_SIZE);
  self->max_size = WP_SPA_JSON_BUILDER_INIT_SIZE;
  self->data[0] = '{';
  self->size = 1;
  return self;
}

static void
ensure_separator (WpSpaJsonBuilder *self, gboolean for_property)
{
  gboolean insert = (self->data[0] == '{' && for_property) ||
      (self->data[0] == '[' && !for_property);
  if (insert) {
    if (self->add_separator) {
      ensure_allocated_max_size (self, 2);
      self->data[self->size++] = ',';
      self->data[self->size++] = ' ';
    } else {
      self->add_separator = TRUE;
    }
  }
}

static void
builder_add_formatted (WpSpaJsonBuilder *self, const gchar *fmt, ...)
{
  int s;
  va_list args;
  va_start (args, fmt);
  s = vsnprintf (self->data + self->size, self->max_size - self->size, fmt, args);
  va_end (args);
  g_return_if_fail (s > 0);
  self->size += s;
}

static void
<<<<<<< HEAD
builder_add (WpSpaJsonBuilder *self, const gchar *data, size_t size)
{
  g_return_if_fail (self->max_size - self->size >= size + 1);
  snprintf (self->data + self->size, size + 1, "%s", data);
  self->size += size;
=======
builder_add_json (WpSpaJsonBuilder *self, WpSpaJson *json)
{
  g_return_if_fail (self->max_size - self->size >= json->size + 1);
  snprintf (self->data + self->size, json->size + 1, "%s", json->data);
  self->size += json->size;
>>>>>>> e24e52c6
}

/*!
 * \brief Adds a property into the builder
 *
 * \ingroup wpspajson
 * \param self the spa json builder object
 * \param key the name of the property
 */
void
wp_spa_json_builder_add_property (WpSpaJsonBuilder *self, const gchar *key)
{
  size_t enc_size;
  ensure_separator (self, TRUE);
  enc_size = spa_json_encode_string (self->data + self->size,
      self->max_size - self->size, key);
  if (enc_size + 2 > self->max_size - self->size) {
    ensure_allocated_max_size (self, enc_size + 1);
    enc_size = spa_json_encode_string (self->data + self->size,
        self->max_size - self->size, key);
    g_assert (enc_size + 1 < self->max_size - self->size);
  }
  self->data[self->size + enc_size] = ':';
  self->size += enc_size + 1;
}

/*!
 * \brief Adds a null value into the builder
 *
 * \ingroup wpspajson
 * \param self the spa json builder object
 */
void
wp_spa_json_builder_add_null (WpSpaJsonBuilder *self)
{
  ensure_separator (self, FALSE);
  ensure_allocated_max_size (self, 4);
  builder_add_formatted (self, "%s", "null");
}

/*!
 * \brief Adds a boolean value into the builder
 *
 * \ingroup wpspajson
 * \param self the spa json builder object
 * \param value the boolean value
 */
void
wp_spa_json_builder_add_boolean (WpSpaJsonBuilder *self, gboolean value)
{
  ensure_separator (self, FALSE);
  ensure_allocated_max_size (self, value ? 4 : 5);
  builder_add_formatted (self, "%s", value ? "true" : "false");
}

/*!
 * \brief Adds a int value into the builder
 *
 * \ingroup wpspajson
 * \param self the spa json builder object
 * \param value the int value
 */
void
wp_spa_json_builder_add_int (WpSpaJsonBuilder *self, gint value)
{
  ensure_separator (self, FALSE);
  ensure_allocated_max_size (self, 16);
  builder_add_formatted (self, "%d", value);
}

/*!
 * \brief Adds a float value into the builder
 *
 * \ingroup wpspajson
 * \param self the spa json builder object
 * \param value the float value
 */
void
wp_spa_json_builder_add_float (WpSpaJsonBuilder *self, float value)
{
  ensure_separator (self, FALSE);
  ensure_allocated_max_size (self, 32);
  builder_add_formatted (self, "%.6f", value);
}

/*!
 * \brief Adds a string value into the builder
 *
 * \ingroup wpspajson
 * \param self the spa json builder object
 * \param value the string value
 */
void
wp_spa_json_builder_add_string (WpSpaJsonBuilder *self, const gchar *value)
{
  size_t enc_size;
  ensure_separator (self, FALSE);
  enc_size = spa_json_encode_string (self->data + self->size,
      self->max_size - self->size, value);
  if (enc_size + 1 > self->max_size - self->size) {
    ensure_allocated_max_size (self, enc_size);
    enc_size = spa_json_encode_string (self->data + self->size,
        self->max_size - self->size, value);
    g_assert (enc_size < self->max_size - self->size);
  }
  self->size += enc_size;
}

/*!
 * \brief Adds a json value into the builder
 *
 * \ingroup wpspajson
 * \param self the spa json builder object
 * \param json (transfer none): the json value
 */
void
wp_spa_json_builder_add_json (WpSpaJsonBuilder *self, WpSpaJson *json)
{
  ensure_separator (self, FALSE);
  ensure_allocated_max_size (self, json->size);
  builder_add (self, json->data, json->size);
}

/*!
 * \brief Adds a json string into the builder
 *
 * \ingroup wpspajson
 * \param self the spa json builder object
 * \param json_str the json string
 */
void
wp_spa_json_builder_add_from_string (WpSpaJsonBuilder *self,
    const gchar *json_str)
{
  wp_spa_json_builder_add_from_stringn (self, json_str, strlen (json_str));
}

/*!
 * \brief Adds a json string with specific length into the builder
 *
 * \ingroup wpspajson
 * \param self the spa json builder object
 * \param json_str the json string
 * \param len the specific length of the json string
 */
void
wp_spa_json_builder_add_from_stringn (WpSpaJsonBuilder *self,
    const gchar *json_str, size_t len)
{
  ensure_separator (self, FALSE);
  ensure_allocated_max_size (self, len);
  builder_add (self, json_str, len);
}

/*!
 * \brief Adds values into the builder
 *
 * \ingroup wpspajson
 * \param self the spa json builder object
 * \param ... the json values
 */
void
wp_spa_json_builder_add (WpSpaJsonBuilder *self, ...)
{
  va_list args;
  va_start (args, self);
  wp_spa_json_builder_add_valist (self, args);
  va_end (args);
}

/*!
 * \brief This is the `va_list` version of wp_spa_json_builder_add()
 *
 * \ingroup wpspajson
 * \param self the spa json builder object
 * \param args the variable arguments passed to wp_spa_json_builder_add()
 */
void
wp_spa_json_builder_add_valist (WpSpaJsonBuilder *self, va_list args)
{
  do {
    const char *format = NULL;

    /* add property key if object */
    if (self->data[0] == '{') {
      const gchar *key = va_arg(args, const gchar *);
      if (!key)
        return;
      wp_spa_json_builder_add_property (self, key);
    }

    /* get value format */
    format = va_arg(args, const gchar *);
    if (!format)
      return;

    /* add value */
    wp_spa_json_builder_add_value (self, format, args);
  } while (TRUE);
}

/*!
 * \brief Ends the builder process and returns the constructed spa json object
 *
 * \ingroup wpspajson
 * \param self the spa json builder object
 * \returns (transfer full): the constructed spa json object
 */
WpSpaJson *
wp_spa_json_builder_end (WpSpaJsonBuilder *self)
{
  /* close */
  switch (self->data[0]) {
    case '[':  /* array */
      ensure_allocated_max_size (self, 2);
      self->data[self->size++] = ']';
      self->data[self->size] = '\0';
      break;
    case '{':  /* object */
      ensure_allocated_max_size (self, 2);
      self->data[self->size++] = '}';
      self->data[self->size] = '\0';
      break;
    default:
      break;
  }

  return wp_spa_json_new_from_builder (wp_spa_json_builder_ref (self));
}

/*!
 * \brief Increases the reference count of a spa json parser
 *
 * \ingroup wpspajson
 * \param self a spa json parser object
 * \returns (transfer full): \a self with an additional reference count on it
 */
WpSpaJsonParser *
wp_spa_json_parser_ref (WpSpaJsonParser *self)
{
  return (WpSpaJsonParser *) g_rc_box_acquire ((gpointer) self);
}

static void
wp_spa_json_parser_free (WpSpaJsonParser *self)
{
  self->json = NULL;
}

/*!
 * \brief Decreases the reference count on \a self and frees it when the ref
 * count reaches zero.
 *
 * \ingroup wpspajson
 * \param self (transfer full): a spa json parser object
 */
void
wp_spa_json_parser_unref (WpSpaJsonParser *self)
{
  g_rc_box_release_full (self, (GDestroyNotify) wp_spa_json_parser_free);
}

/*!
 * \brief Creates a spa json array parser. The \a json object must be valid for
 * the entire life-cycle of the returned parser.
 *
 * \ingroup wpspajson
 * \param json the spa json array to parse
 * \returns (transfer full): The new spa json parser
 */
WpSpaJsonParser *
wp_spa_json_parser_new_array (WpSpaJson *json)
{
  WpSpaJsonParser *self;

  g_return_val_if_fail (wp_spa_json_is_array (json), NULL);

  self = g_rc_box_new0 (WpSpaJsonParser);
  self->json = json;
  self->data[0] = *json->json;
  spa_json_enter_array (&self->data[0], &self->data[1]);
  self->pos = &self->data[1];
  return self;
}

/*!
 * \brief Creates a spa json object parser. The \a json object must be valid for
 * the entire life-cycle of the returned parser.
 *
 * \ingroup wpspajson
 * \param json the spa json object to parse
 * \returns (transfer full): The new spa json parser
 */
WpSpaJsonParser *
wp_spa_json_parser_new_object (WpSpaJson *json)
{
  WpSpaJsonParser *self;

  g_return_val_if_fail (wp_spa_json_is_object (json), NULL);

  self = g_rc_box_new0 (WpSpaJsonParser);
  self->json = json;
  self->data[0] = *json->json;
  spa_json_enter_object (&self->data[0], &self->data[1]);
  self->pos = &self->data[1];
  return self;
}

static int
check_nested_size (struct spa_json *parent, const gchar *data, int size)
{
  const gchar *nested_data;
  int nested_size;
  struct spa_json nested[2];

  /* only arrays and objects are considered nested data */
  if (!spa_json_is_array (data, size) && !spa_json_is_object (data, size))
    return 0;

  /* enter */
  nested[0] = *parent;
  spa_json_enter (&nested[0], &nested[1]);

  /* recursively advance */
  while ((nested_size = spa_json_next (&nested[1], &nested_data)) > 0) {
    if (check_nested_size (&nested[1], nested_data, nested_size) < 0)
      return -1;
  }
  if (nested_size < 0)
    return -1;

  /* advance one more time to reach end of nested data */
  if (spa_json_next (&nested[1], &nested_data) < 0)
    return -1;

  return nested_data - data;
}

static gboolean
wp_spa_json_parser_advance (WpSpaJsonParser *self)
{
  const gchar *data = NULL;
  int size, nested_size;

  if (!self->pos)
    return FALSE;

  /* advance */
  size = spa_json_next (self->pos, &data);
  if (size <= 0)
    return FALSE;
  g_return_val_if_fail (data != NULL, FALSE);

  /* if array or object, add the nested size */
  nested_size = check_nested_size (self->pos, data, size);
  if (nested_size < 0)
    return FALSE;
  size += nested_size;

  /* update current */
  spa_json_init (&self->curr, data, size);
  return TRUE;
}

/*!
 * \brief Gets the null value from a spa json parser
 *
 * \ingroup wpspajson
 * \param self the spa json parser object
 * \returns TRUE if the null value is present, FALSE otherwise
 */
gboolean
wp_spa_json_parser_get_null (WpSpaJsonParser *self)
{
  return wp_spa_json_parser_advance (self) &&
      spa_json_is_null (self->curr.cur, self->curr.end - self->curr.cur);
}

/*!
 * \brief Gets the boolean value from a spa json parser
 *
 * \ingroup wpspajson
 * \param self the spa json parser object
 * \param value (out): the boolean value
 * \returns TRUE if the value was obtained, FALSE otherwise
 */
gboolean
wp_spa_json_parser_get_boolean (WpSpaJsonParser *self, gboolean *value)
{
  return wp_spa_json_parser_advance (self) &&
      wp_spa_json_parse_boolean_internal (self->curr.cur,
          self->curr.end - self->curr.cur, value);
}

/*!
 * \brief Gets the int value from a spa json parser object
 *
 * \ingroup wpspajson
 * \param self the spa json parser object
 * \param value (out): the int value
 * \returns TRUE if the value was obtained, FALSE otherwise
 */
gboolean
wp_spa_json_parser_get_int (WpSpaJsonParser *self, gint *value)
{
  return wp_spa_json_parser_advance (self) &&
      spa_json_parse_int (self->curr.cur,
          self->curr.end - self->curr.cur, value) >= 0;
}

/*!
 * \brief Gets the float value from a spa json parser object
 *
 * \ingroup wpspajson
 * \param self the spa json parser object
 * \param value (out): the float value
 * \returns TRUE if the value was obtained, FALSE otherwise
 */
gboolean
wp_spa_json_parser_get_float (WpSpaJsonParser *self, float *value)
{
  return wp_spa_json_parser_advance (self) &&
      spa_json_parse_float (self->curr.cur,
          self->curr.end - self->curr.cur, value) >= 0;
}

/*!
 * \brief Gets the string value from a spa json parser object
 *
 * \ingroup wpspajson
 * \param self the spa json parser object
 * \returns (transfer full): The newly allocated parsed string
 */
gchar *
wp_spa_json_parser_get_string (WpSpaJsonParser *self)
{
  return wp_spa_json_parser_advance (self) ?
      wp_spa_json_parse_string_internal (self->curr.cur,
          self->curr.end - self->curr.cur) : NULL;
}

/*!
 * \brief Gets the spa json value from a spa json parser object
 *
 * \ingroup wpspajson
 * \param self the spa json parser object
 * \returns (transfer full): The spa json value or NULL if it could not be
 * obtained
 */
WpSpaJson *
wp_spa_json_parser_get_json (WpSpaJsonParser *self)
{
  return wp_spa_json_parser_advance (self) ?
      wp_spa_json_new_wrap (&self->curr) : NULL;
}

gboolean
wp_spa_json_parser_get_value (WpSpaJsonParser *self, const gchar *fmt,
    va_list args)
{
  if (wp_spa_json_parser_advance (self)) {
    wp_spa_json_parse_value (self->curr.cur, self->curr.end - self->curr.cur,
        fmt, args);
    return TRUE;
  }
  return FALSE;
}

/*!
 * \brief Gets the values from a spa json parser object
 *
 * \ingroup wpspajson
 * \param self the spa json parser object
 * \param ... (out): a list of values to get, followed by NULL
 * \returns TRUE if the value was obtained, FALSE otherwise
 */
gboolean
wp_spa_json_parser_get (WpSpaJsonParser *self, ...)
{
  gboolean res;
  va_list args;
  va_start (args, self);
  res = wp_spa_json_parser_get_valist (self, args);
  va_end (args);
  return res;
}

/*!
 * \brief This is the `va_list` version of wp_spa_json_parser_get()
 *
 * \ingroup wpspajson
 * \param self the spa json parser object
 * \param args the variable arguments passed to wp_spa_json_parser_get()
 * \returns TRUE if the value was obtained, FALSE otherwise
 */
gboolean
wp_spa_json_parser_get_valist (WpSpaJsonParser *self, va_list args)
{
  do {
    const char *format = NULL;

    /* parse property key if object */
    if (self->json->data[0] == '{') {
      gchar **key = va_arg(args, gchar **);
      if (!key)
        return TRUE;
      *key = wp_spa_json_parser_get_string (self);
      if (!(*key))
        return FALSE;
    }

    /* parse format */
    format = va_arg(args, const gchar *);
    if (!format)
      return TRUE;

    /* advance */
    if (!wp_spa_json_parser_advance (self))
      return FALSE;

    /* parse value */
    wp_spa_json_parse_value (self->curr.cur, self->curr.end - self->curr.cur,
        format, args);
  } while (TRUE);

  return FALSE;
}

void
wp_spa_json_parser_end (WpSpaJsonParser *self)
{
  self->pos = NULL;
}

struct _WpSpaJsonIterator
{
  WpSpaJson *json;
  WpSpaJsonParser *parser;
};
typedef struct _WpSpaJsonIterator WpSpaJsonIterator;

static void
wp_spa_json_iterator_reset (WpIterator *iterator)
{
  WpSpaJsonIterator *self = wp_iterator_get_user_data (iterator);
  g_clear_pointer (&self->parser, wp_spa_json_parser_unref);
}

static gboolean
wp_spa_json_iterator_next (WpIterator *iterator, GValue *item)
{
  WpSpaJsonIterator *self = wp_iterator_get_user_data (iterator);

  /* init iterator if first time */
  if (!self->parser) {
    switch (self->json->json->cur[0]) {
      case '[':  /* array */
        self->parser = wp_spa_json_parser_new_array (self->json);
        break;
      case '{':  /* object */
        self->parser = wp_spa_json_parser_new_object (self->json);
        break;
      default:
        return FALSE;
    }
  }

  /* advance */
  if (!wp_spa_json_parser_advance (self->parser))
    return FALSE;

  if (item) {
    g_value_init (item, WP_TYPE_SPA_JSON);
    g_value_take_boxed (item, wp_spa_json_new_wrap (&self->parser->curr));
  }

  return TRUE;
}

static void
wp_spa_json_iterator_finalize (WpIterator *iterator)
{
  WpSpaJsonIterator *self = wp_iterator_get_user_data (iterator);
  g_clear_pointer (&self->parser, wp_spa_json_parser_unref);
  g_clear_pointer (&self->json, wp_spa_json_unref);
}

/*!
 * \brief Creates a new iterator for a spa json object.
 *
 * \ingroup wpspajson
 * \param self the spa json object
 * \returns (transfer full): the new spa json iterator
 */
WpIterator *
wp_spa_json_new_iterator (WpSpaJson *self)
{
  static const WpIteratorMethods methods = {
    .version = WP_ITERATOR_METHODS_VERSION,
    .reset = wp_spa_json_iterator_reset,
    .next = wp_spa_json_iterator_next,
    .fold = NULL,
    .foreach = NULL,
    .finalize = wp_spa_json_iterator_finalize
  };
  WpIterator *it = wp_iterator_new (&methods, sizeof (WpSpaJsonIterator));
  WpSpaJsonIterator *jit = wp_iterator_get_user_data (it);

  jit->json = wp_spa_json_ref (self);
  jit->parser = NULL;

  return it;
}<|MERGE_RESOLUTION|>--- conflicted
+++ resolved
@@ -1003,19 +1003,11 @@
 }
 
 static void
-<<<<<<< HEAD
 builder_add (WpSpaJsonBuilder *self, const gchar *data, size_t size)
 {
   g_return_if_fail (self->max_size - self->size >= size + 1);
   snprintf (self->data + self->size, size + 1, "%s", data);
   self->size += size;
-=======
-builder_add_json (WpSpaJsonBuilder *self, WpSpaJson *json)
-{
-  g_return_if_fail (self->max_size - self->size >= json->size + 1);
-  snprintf (self->data + self->size, json->size + 1, "%s", json->data);
-  self->size += json->size;
->>>>>>> e24e52c6
 }
 
 /*!
